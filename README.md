<<<<<<< HEAD
=======
# Simplifying Ai Agents in Rust 🕵🏼

There are hundred of Ai agent applications written Typescript and Python. Espionox is an attempt to make building Ai applications in Rust just as approachable.

## Why would I use Espionox?

- Making an LLM application in Rust
- Experimenting with with complex 'prompt flows' such as Chain/Tree of thought

## Overview

The backbone of `espionox` is the `Agent` struct, which contains:

- Model
- Memory

### Model

Currently only Gpt3.5 and 4 are supported, open source model integration is a planned future feature.

### Memory

Contains short term memory cache, the backbone of the agent's context. `Memory` also gives developers control over the context size upper bounds, and how the cache should react when it gets oversized. For example, an agent can be told to summarize the context window every 50 messages to ensure the context size never exceeds 50 messages.
If the `long_term_memory` feature is enabled, `Memory`'s `long_term` field allows the agent to be connected to a database.

### Observer

This is `Agent`'s only optional field, if used, `Observer` is another agent which watches the base agent and makes changes to incoming and/or outgoing messages. A planned future feature is to allow observers to be used to give developers an oportunity to inject callbacks into the conversation pipeline as well as mutate the base agent as needed.

## Getting started

To get started add `espionox` to your `Cargo.toml`:

```
espionox = { git = "https://github.com/voidKandy/espx-lib", branch = "stable" }
```

Afer adding espionox to your dependencies, add a `espionox-config` directory containing a `env` directory to your root.
Add a `default.yaml:` file to `espionox-config/env`:

```
language_model:
  default_model: "gpt-3.5-turbo-0613"
  api_key: ""


database:
  host: 127.0.0.1
  port: 6987
  username: "postgres"
  password: ""
  database_name: ""

```

**_You only need to fill out the database section if you're using the long term memory feature_**

## Using Long term memory

Check out the [this example repo](https://github.com/voidKandy/espionox_egui_demo/tree/master) for how to pull from the espionox docker image. Essentially, all you need to do is create an `.env` file with all the info provided in the example's `.env`. Then, create a `docker-compose.yaml` with all the relevant info. Run `docker-compose build` and finally `docker-compose up` to get your database running.

Docs are not yet written, for more info on the API check out the tests folder or consult this [WIP example GUI](https://github.com/voidKandy/espionox_egui_demo/tree/master)

espionox is very early in development and everything in the API may be subject to change
Please feel free to reach out with any questions, suggestions, issues or anything else :)
>>>>>>> c812aa75
<|MERGE_RESOLUTION|>--- conflicted
+++ resolved
@@ -1,5 +1,3 @@
-<<<<<<< HEAD
-=======
 # Simplifying Ai Agents in Rust 🕵🏼
 
 There are hundred of Ai agent applications written Typescript and Python. Espionox is an attempt to make building Ai applications in Rust just as approachable.
@@ -64,5 +62,4 @@
 Docs are not yet written, for more info on the API check out the tests folder or consult this [WIP example GUI](https://github.com/voidKandy/espionox_egui_demo/tree/master)
 
 espionox is very early in development and everything in the API may be subject to change
-Please feel free to reach out with any questions, suggestions, issues or anything else :)
->>>>>>> c812aa75
+Please feel free to reach out with any questions, suggestions, issues or anything else :)