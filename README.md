--- conflicted
+++ resolved
@@ -27,18 +27,9 @@
 Once an `Environment` has been instantiated, you can add agents to it
 
 ```
-<<<<<<< HEAD
-=======
 use espionox::environment::Agent;
 let agent = Agent::new(Some("This is the system message"), LLM::default_openai());
->>>>>>> 4508e2a1
 let agent_name = "my agent";
-let init_prompt = "You are a helpful assistant";
-let handler = LLMCompletionHandler::<OpenAiCompletionHandler>::default_openai();
-let agent = Agent::new(
-    init_prompt,
-    handler
-);
 let agent_handle = env.insert_agent(Some(agent_name), agent).await.unwrap();
 ```
 
@@ -102,16 +93,10 @@
     ) -> ListenerMethodReturn;
 }
 ```
-<<<<<<< HEAD
-It looks simple, but this trait will allow you to create RAG pipelines, add tool use, and create self reflection techniques.
-Think of the `EnvMessages` as events that can trigger specific things to happen to your agents.
-
-=======
 It looks simple, but this trait will allow you to create RAG pipelines,
 add tool use, and create self reflection techniques.
 Think of the EnvMessages as events that can trigger specific things to happen to your agents.
 
 Check the examples directory for more information on `EnvListener`
->>>>>>> 4508e2a1
 
 espionox is very early in development and everything in the API may be subject to change Please feel free to reach out with any questions, suggestions, issues or anything else :)