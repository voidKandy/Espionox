# Simplifying Ai Agents in Rust 🕵🏼

Espionox is an attempt to make building Ai applications in Rust just as approachable as it is with other libraries such as LangChain.

## Why would I use Espionox?

- Making an LLM application in Rust
- Experimenting with with complex 'prompt flows' such as Chain/Tree of thought

## Getting started

First, you'll want to create an environment.

```
    use espionox::environment::Environment;

    let env_name = "demo-env";
    let api_key: &str = "your-openai-api-key";
    let env = Environment::new(Some(env_name), Some(api_key));
```

Once an `Environment` has been instantiated, you can add agents to it

```
    use espionox::environment::Agent;

    let agent = Agent::default();
    let agent_name = "my agent";
    let agent_handle = env.insert_agent(Some(agent_name), agent).await.unwrap();
```

When `insert_agent` returns Ok, it will return an `AgentHandler`
After inserting any Agents or EnvListeners run this command to start running the environment:

```
    env.spawn().await.unwrap()
```

Once the environment is running, the `AgentHandler` can be used to make completion requests

```
<<<<<<< HEAD
    let message = Message::new(MessageRole::User, "Hello!");
    let ticket = agent_handle.request_io_completion(message).await.unwrap();
=======
use espionox::environment::Environment;

let env_name = "demo-env";
let api_key: &str = "your-openai-api-key";
let env = Environment::new(Some(env_name), Some(api_key));
>>>>>>> d5c0afcf
```

Get the response to your completion requests with the returned `ticket`

```
<<<<<<< HEAD
    let noti = env.notifications.wait_for_notification(&ticket).await.unwrap();
    let message: &Message = noti.extract_body().try_into().unwrap();
=======
use espionox::environment::Agent;

let agent = Agent::default();
let agent_name = "my agent";
let agent_handle = env.insert_agent(Some(agent_name), agent).await.unwrap();
>>>>>>> d5c0afcf
```

Completions can also be returned as streams if the `request_stream_completion` method is used:

```
<<<<<<< HEAD
    let stream_handler: &ThreadSafeStreamCompletionHandler = noti.extract_body().try_into().unwrap();
    let mut handler = stream_handler.lock().await;

    let mut whole_message = String::new();
    while let Some(CompletionStreamStatus::Working(token)) = handler
        .receive(&handle.id, environment.clone_sender())
        .await
    {
        whole_message.push_str(&token);
    }
    println!("GOT WHOLE MESSAGE: {}", whole_message);
=======
env.spawn().await.unwrap()
>>>>>>> d5c0afcf
```

## Listeners

<<<<<<< HEAD
One of Espionox's best offerings is the EnvListener trait

```
    pub trait EnvListener: std::fmt::Debug + Send + Sync + 'static {
        /// Returns Some when the listener should be triggered
        fn trigger<'l>(&self, env_message: &'l EnvMessage) -> Option<&'l EnvMessage>;
        /// method to be called when listener is activated
        fn method<'l>(
            &'l mut self,
            trigger_message: &'l EnvMessage,
            dispatch: &'l mut Dispatch,
        ) -> Pin<Box<dyn Future<Output = Result<(), DispatchError>> + Send + Sync + 'l>>;
        /// Optional method to replace the triggering message with another
        fn mutate<'l>(&'l mut self, origin: EnvMessage) -> EnvMessage {
            origin
        }
    }
=======
```

Check out the [this example repo](https://github.com/voidKandy/espionox_egui_demo/tree/master) for how to pull from the espionox docker image. Essentially, all you need to do is create an `.env` file with all the info provided in the example's `.env`. Then, create a `docker-compose.yaml` with all the relevant info. Run `docker-compose build` and finally `docker-compose up` to get your database running.
```
let noti = env.notifications.wait_for_notification(&ticket).await.unwrap();
let message: &Message = noti.extract_body().try_into().unwrap();
```

Completions can also be returned as streams if the `request_stream_completion` method is used:

```
let stream_handler: &ThreadSafeStreamCompletionHandler = noti.extract_body().try_into().unwrap();
let mut handler = stream_handler.lock().await;

let mut whole_message = String::new();
while let Some(CompletionStreamStatus::Working(token)) = handler
    .receive(&handle.id, environment.clone_sender())
    .await
{
    whole_message.push_str(&token);
}
println!("GOT WHOLE MESSAGE: {}", whole_message);
```

## Listeners

One of Espionox's best offerings is the EnvListener trait

```
pub trait EnvListener: std::fmt::Debug + Send + Sync + 'static {
    /// Returns Some when the listener should be triggered
    fn trigger<'l>(&self, env_message: &'l EnvMessage) -> Option<&'l EnvMessage>;
    /// method to be called when listener is activated
    fn method<'l>(
        &'l mut self,
        trigger_message: &'l EnvMessage,
        dispatch: &'l mut Dispatch,
    ) -> Pin<Box<dyn Future<Output = Result<(), DispatchError>> + Send + Sync + 'l>>;
    /// Optional method to replace the triggering message with another
    fn mutate<'l>(&'l mut self, origin: EnvMessage) -> EnvMessage {
        origin
    }
}
>>>>>>> d5c0afcf
```

Any struct implementing this trait can be added to an Environment using the `add_listener` method. EnvListeners can be used to enforce self consistency in creative ways. Check the examples directory for examples of listeners in action.

espionox is very early in development and everything in the API may be subject to change
Please feel free to reach out with any questions, suggestions, issues or anything else :)<|MERGE_RESOLUTION|>--- conflicted
+++ resolved
@@ -12,101 +12,40 @@
 First, you'll want to create an environment.
 
 ```
-    use espionox::environment::Environment;
+use espionox::environment::Environment;
 
-    let env_name = "demo-env";
-    let api_key: &str = "your-openai-api-key";
-    let env = Environment::new(Some(env_name), Some(api_key));
+let env_name = "demo-env";
+let api_key: &str = "your-openai-api-key";
+let env = Environment::new(Some(env_name), Some(api_key));
 ```
 
 Once an `Environment` has been instantiated, you can add agents to it
 
 ```
-    use espionox::environment::Agent;
+use espionox::environment::Agent;
+
+let agent = Agent::default();
+let agent_name = "my agent";
+let agent_handle = env.insert_agent(Some(agent_name), agent).await.unwrap();
+```
+
+database:
+  host: 127.0.0.1
+  port: 6987
+  username: "postgres"
+  password: ""
+  database_name: ""
 
     let agent = Agent::default();
     let agent_name = "my agent";
     let agent_handle = env.insert_agent(Some(agent_name), agent).await.unwrap();
 ```
+env.spawn().await.unwrap()
+```
 
 When `insert_agent` returns Ok, it will return an `AgentHandler`
 After inserting any Agents or EnvListeners run this command to start running the environment:
 
-```
-    env.spawn().await.unwrap()
-```
-
-Once the environment is running, the `AgentHandler` can be used to make completion requests
-
-```
-<<<<<<< HEAD
-    let message = Message::new(MessageRole::User, "Hello!");
-    let ticket = agent_handle.request_io_completion(message).await.unwrap();
-=======
-use espionox::environment::Environment;
-
-let env_name = "demo-env";
-let api_key: &str = "your-openai-api-key";
-let env = Environment::new(Some(env_name), Some(api_key));
->>>>>>> d5c0afcf
-```
-
-Get the response to your completion requests with the returned `ticket`
-
-```
-<<<<<<< HEAD
-    let noti = env.notifications.wait_for_notification(&ticket).await.unwrap();
-    let message: &Message = noti.extract_body().try_into().unwrap();
-=======
-use espionox::environment::Agent;
-
-let agent = Agent::default();
-let agent_name = "my agent";
-let agent_handle = env.insert_agent(Some(agent_name), agent).await.unwrap();
->>>>>>> d5c0afcf
-```
-
-Completions can also be returned as streams if the `request_stream_completion` method is used:
-
-```
-<<<<<<< HEAD
-    let stream_handler: &ThreadSafeStreamCompletionHandler = noti.extract_body().try_into().unwrap();
-    let mut handler = stream_handler.lock().await;
-
-    let mut whole_message = String::new();
-    while let Some(CompletionStreamStatus::Working(token)) = handler
-        .receive(&handle.id, environment.clone_sender())
-        .await
-    {
-        whole_message.push_str(&token);
-    }
-    println!("GOT WHOLE MESSAGE: {}", whole_message);
-=======
-env.spawn().await.unwrap()
->>>>>>> d5c0afcf
-```
-
-## Listeners
-
-<<<<<<< HEAD
-One of Espionox's best offerings is the EnvListener trait
-
-```
-    pub trait EnvListener: std::fmt::Debug + Send + Sync + 'static {
-        /// Returns Some when the listener should be triggered
-        fn trigger<'l>(&self, env_message: &'l EnvMessage) -> Option<&'l EnvMessage>;
-        /// method to be called when listener is activated
-        fn method<'l>(
-            &'l mut self,
-            trigger_message: &'l EnvMessage,
-            dispatch: &'l mut Dispatch,
-        ) -> Pin<Box<dyn Future<Output = Result<(), DispatchError>> + Send + Sync + 'l>>;
-        /// Optional method to replace the triggering message with another
-        fn mutate<'l>(&'l mut self, origin: EnvMessage) -> EnvMessage {
-            origin
-        }
-    }
-=======
 ```
 
 Check out the [this example repo](https://github.com/voidKandy/espionox_egui_demo/tree/master) for how to pull from the espionox docker image. Essentially, all you need to do is create an `.env` file with all the info provided in the example's `.env`. Then, create a `docker-compose.yaml` with all the relevant info. Run `docker-compose build` and finally `docker-compose up` to get your database running.
@@ -150,7 +89,6 @@
         origin
     }
 }
->>>>>>> d5c0afcf
 ```
 
 Any struct implementing this trait can be added to an Environment using the `add_listener` method. EnvListeners can be used to enforce self consistency in creative ways. Check the examples directory for examples of listeners in action.
