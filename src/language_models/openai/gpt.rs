--- conflicted
+++ resolved
@@ -7,71 +7,58 @@
 #[allow(unused)]
 use futures_util::StreamExt;
 use reqwest::Client;
-use serde_derive::{Deserialize, Serialize};
+use serde_derive::Deserialize;
 use serde_json::{json, Value};
 use std::error::Error;
 
 pub use super::errors::GptError;
 
-<<<<<<< HEAD
-// Add tokens and status fields here
-#[derive(Debug, Deserialize, Serialize, Clone)]
-=======
-#[derive(Debug, Deserialize, Clone)]
->>>>>>> f2d14cf2
+#[derive(Debug, Deserialize, Clone)]
 pub struct GptResponse {
     pub choices: Vec<Choice>,
     pub usage: GptUsage,
 }
 
-<<<<<<< HEAD
-#[derive(Debug, Deserialize, Serialize, Clone)]
-=======
 #[allow(unused)]
 #[derive(Debug, Deserialize, Clone)]
->>>>>>> f2d14cf2
 pub struct GptUsage {
     prompt_tokens: i32,
     completion_tokens: i32,
     pub total_tokens: i32,
 }
 
-#[derive(Debug, Deserialize, Serialize, Clone)]
+#[derive(Debug, Deserialize, Clone)]
 pub struct StreamResponse {
     pub choices: Vec<StreamChoice>,
 }
 
-#[derive(Debug, Deserialize, Serialize, Clone)]
+#[derive(Debug, Deserialize, Clone)]
 pub struct StreamChoice {
     pub delta: StreamDelta,
 }
 
-#[derive(Debug, Deserialize, Serialize, Clone)]
+#[derive(Debug, Deserialize, Clone)]
 pub struct StreamDelta {
     pub role: Option<String>,
     pub content: Option<String>,
 }
 
-#[derive(Debug, Deserialize, Serialize, Clone)]
+#[derive(Debug, Deserialize, Clone)]
 pub struct Choice {
     pub message: GptMessage,
 }
 
 pub type CompletionStream = Box<dyn Stream<Item = Result<Bytes, reqwest::Error>> + Send + Unpin>;
 
-#[derive(Debug, Deserialize, Serialize, Clone)]
+#[derive(Debug, Deserialize, Clone)]
 pub struct GptMessage {
     pub role: String,
     pub content: Option<String>,
     pub function_call: Option<Value>,
 }
 
-<<<<<<< HEAD
-#[derive(Clone, Debug, Deserialize, Serialize)]
-=======
 /// Gpt struct contains info needed for completion endpoint
 #[derive(Clone, Debug)]
->>>>>>> f2d14cf2
 pub struct Gpt {
     pub config: GptConfig,
     pub token_count: i32,
@@ -80,7 +67,7 @@
 }
 
 /// More variations of these models should be added
-#[derive(Clone, Debug, Default, Deserialize, Serialize)]
+#[derive(Clone, Debug, Default, Deserialize)]
 pub enum GptModel {
     #[default]
     Gpt3,
@@ -110,10 +97,9 @@
     }
 }
 
-#[derive(Clone, Debug, Default, Serialize, Deserialize)]
+#[derive(Clone, Debug, Default)]
 pub struct GptConfig {
     api_key: String,
-    #[serde(skip)]
     client: Client,
     url: String,
     model: GptModel,
